#!/usr/bin/env python3
#
# Copyright (c) 2024, Honda Research Institute Europe GmbH
#
# Redistribution and use in source and binary forms, with or without
# modification, are permitted provided that the following conditions are met:
#
# 1. Redistributions of source code must retain the above copyright notice, this
#    list of conditions and the following disclaimer.
#
# 2. Redistributions in binary form must reproduce the above copyright notice,
#    this list of conditions and the following disclaimer in the documentation
#    and/or other materials provided with the distribution.
#
# 3. Neither the name of the copyright holder nor the names of its
#    contributors may be used to endorse or promote products derived from
#    this software without specific prior written permission.
#
# THIS SOFTWARE IS PROVIDED BY THE COPYRIGHT HOLDERS AND CONTRIBUTORS "AS IS"
# AND ANY EXPRESS OR IMPLIED WARRANTIES, INCLUDING, BUT NOT LIMITED TO, THE
# IMPLIED WARRANTIES OF MERCHANTABILITY AND FITNESS FOR A PARTICULAR PURPOSE ARE
# DISCLAIMED. IN NO EVENT SHALL THE COPYRIGHT HOLDER OR CONTRIBUTORS BE LIABLE
# FOR ANY DIRECT, INDIRECT, INCIDENTAL, SPECIAL, EXEMPLARY, OR CONSEQUENTIAL
# DAMAGES (INCLUDING, BUT NOT LIMITED TO, PROCUREMENT OF SUBSTITUTE GOODS OR
# SERVICES; LOSS OF USE, DATA, OR PROFITS; OR BUSINESS INTERRUPTION) HOWEVER
# CAUSED AND ON ANY THEORY OF LIABILITY, WHETHER IN CONTRACT, STRICT LIABILITY,
# OR TORT (INCLUDING NEGLIGENCE OR OTHERWISE) ARISING IN ANY WAY OUT OF THE USE
# OF THIS SOFTWARE, EVEN IF ADVISED OF THE POSSIBILITY OF SUCH DAMAGE.
#
import ast
import importlib
import json
import logging.config
import os
import re
import shutil
import statistics
from collections import Counter
from dataclasses import dataclass
from datetime import datetime
from inspect import getmembers, isfunction
from typing import Optional

import matplotlib.pyplot as plt
import numpy as np
import tiktoken
import yaml

from tulip_agent.function_analyzer import FunctionAnalyzer


# Set up logger
with open("logging_config.yaml", "rt") as log_config:
    config = yaml.safe_load(log_config.read())
logging.config.dictConfig(config)
logger = logging.getLogger("result_analysis")


# source: https://openai.com/pricing, all in dollars
OAI_PRICES = {
    "gpt-3.5-turbo-0125": {
        "input": 0.5 / 1_000_000,
        "output": 1.5 / 1_000_000,
    },
    "gpt-4-turbo-2024-04-09": {
        "input": 10 / 1_000_000,
        "output": 30 / 1_000_000,
    },
    "ada_embed": 0.1 / 1_000_000,
}


@dataclass
class ToolCall:
    name: str
    arguments: dict
    result: str


@dataclass
class Result:
    agent: str
    task: str
    model: str
    input_tokens: int
    completion_tokens: int
    embedding_tokens: int
    tools_called: list[ToolCall]
    response: str
    costs: Optional[float] = None
    function_precision: Optional[float] = None
    function_recall: Optional[float] = None
    correctness: Optional[bool] = None

    def __post_init__(self) -> None:
        self.costs = round(
            (
                OAI_PRICES[self.model]["input"] * self.input_tokens
                + OAI_PRICES[self.model]["output"] * self.completion_tokens
                + OAI_PRICES["ada_embed"] * self.embedding_tokens
            ),
            2,
        )


def interquartile_mean(values: list) -> float:
    lnv = len(values)
    q = lnv // 4
    if lnv % 4 == 0:
        nums = values[q:-q]
        return sum(nums) / (2 * q)
    else:
        q_ = lnv / 4
        w = q + 1 - q_
        nums = [values[q] * w] + values[q + 1 : -(q + 1)] + [values[-(q + 1)] * w]
        return sum(nums) / (2 * q_)


def extract_data_from_log(log_file: str, model: str) -> list[Result]:
    results = []
    tool_library_costs = calc_costs_for_tool_library()
    with open(log_file, "r") as f:
        logs = f.read()
    parts, current = [], []
    for line in logs.strip().split("\n2024-"):
        current.append(line)
        if "returns response" in line:
            parts.append(current)
            current = []
    for p in parts:
        agent = p[0].split(" - INFO - ")[-1].split()[0]
        query = p[0].split("received query: ")[-1]
        response = p[-1].split("returns response: ")[-1]
        in_tokens, out_tokens, embed_tokens = 0, 0, 0
        tools_called = []
        for log_line in p[1:-1]:
            if "Usage for chatcmpl-" in log_line:
                token_counts = log_line.split(" in tokens: ")[-1].split(" completion.")[
                    0
                ]
                i, o = token_counts.split(" prompt and ")
                in_tokens += int(i)
                out_tokens += int(o)
            elif "Usage for embedding in tokens" in log_line:
                embed_tokens += int(
                    log_line.split("Usage for embedding in tokens: ")[-1].split(
                        " prompt."
                    )[0]
                )
            elif all(w in log_line for w in ("Function", "returned", "for arguments")):
                tool_name = (
                    log_line.split(" - INFO - Function ")[-1].split()[0].split("__")[-1]
                )
                tool_result = (
                    log_line.split(" - INFO - Function ")[-1]
                    .split()[2]
                    .replace("`", "")
                )
                tool_arguments = ast.literal_eval(
                    log_line.split(" for arguments ")[-1][:-1]
                )
                tools_called.append(
                    ToolCall(
                        name=tool_name, arguments=tool_arguments, result=tool_result
                    )
                )
        if agent in (
            "MinimalTulipAgent",
            "NaiveTulipAgent",
            "CotTulipAgent",
            "AutoTulipAgent",
        ):
            embed_tokens += tool_library_costs
        r = Result(
            agent=agent,
            task=query,
            model=model,
            input_tokens=in_tokens,
            completion_tokens=out_tokens,
            embedding_tokens=embed_tokens,
            tools_called=tools_called,
            response=response,
        )
        results.append(r)
        logger.info(f"Retrieved data for {r.agent} on `{r.task}`.")
    return results


def calc_costs_for_tool_library(settings_file: str = "math_eval_settings.yaml"):
    with open(settings_file, "rt") as mes_:
        settings_ = yaml.safe_load(mes_.read())
    tools_filename = settings_["tools"]
    tools = importlib.import_module(tools_filename)

    fa = FunctionAnalyzer()

    functions = [
        getattr(tools, n)
        for n, f in getmembers(tools, isfunction)
        if f.__module__ == tools.__name__
    ]

    docstrings = [fa.analyze_function(f)["function"]["description"] for f in functions]
    encoding = tiktoken.get_encoding("cl100k_base")
    num_tokens = sum([len(encoding.encode(ds)) for ds in docstrings])
    return num_tokens


def assess_data(
    results: list[Result], ground_truth: str
) -> tuple[list[Result], dict[str, str]]:
    with open(ground_truth, "r") as gtf:
        gtf_data_ = json.load(gtf)
        gtf_data = {e["task"]: e for e in gtf_data_}
    for r in results:
        logger.info(f"Assessing {r.agent} on `{r.task}`.")
        if r.task not in gtf_data:
            logger.warning(f"No ground truth found for {r.task}")
            continue
        r.correctness = any(
            str(vs) in r.response for vs in gtf_data[r.task]["valid_solutions"]
        )
        tool_call_names = [t.name for t in r.tools_called]
        relevant_tools = list(
            (
                Counter(tool_call_names) & Counter(gtf_data[r.task]["functions"])
            ).elements()
        )
        r.function_precision = (
            len(relevant_tools) / len(tool_call_names) if tool_call_names else 0.0
        )
        if len(gtf_data[r.task]["functions"]) > 0:
            r.function_recall = len(relevant_tools) / len(gtf_data[r.task]["functions"])
        else:
            r.function_recall = 0.0
    return results, {k: gtf_data[k]["name"] for k in gtf_data}


def add_linebreak(label: str) -> str:
    if len(label) > 12 and len(label.split()) > 1:
        parts = label.split()
        label = " ".join(parts[:2]) + "\n" + " ".join(parts[2:])
    return label


def plot(
    data: list[Result],
    output_file: str,
    agents: list,
    tasks: dict,
    criteria: dict,
    colors: list[str],
    math_benchmark: bool,
) -> None:
    number_agents = len(agents)
    width = 0.05
    levels = {
        "E": "Easy",
        "M": "Medium",
        "H": "Hard",
    }
    split_index = 2

    if math_benchmark:
        # TODO get all levels automatically from log/history
        levels = {
            "1": "Level 1",
            # "2": "Level 2",
            # "3": "Level 3",
            # "4": "Level 4",
            # "5": "Level 5",
        }
        split_index = 1

    x = np.arange(len(levels))
    fig, axs = plt.subplots(len(criteria), sharex=True, sharey=False, figsize=(10, 5))
    for ci, criterion in enumerate(criteria):
        for ai, agent in enumerate(agents):
<<<<<<< HEAD
            bar_values = [
                        [
                            float(getattr(d, criterion))
                            for d in data
                            if d.agent == agent
                            and tasks[d.task].split(".")[-split_index] == level
                        ]
=======
            _ = axs[ci].bar(
                x - (number_agents - 1) / 2 * width + width * ai,
                [
                    (
                        interquartile_mean(
                            [
                                float(getattr(d, criterion))
                                for d in data
                                if d.agent == agent
                                and tasks[d.task].split(".")[-2] == level
                            ]
                        )
                        if criterion == "costs"
                        else statistics.mean(
                            [
                                float(getattr(d, criterion))
                                for d in data
                                if d.agent == agent
                                and tasks[d.task].split(".")[-2] == level
                            ]
                        )
                    )
>>>>>>> 7f8c547b
                    for level in levels
                ]

            info_string = f"{criterion}\t{agent}\t{[len(l) for l in bar_values]}\t"
            bar_values = [statistics.mean(l) for l in bar_values]
            info_string += f"{[l for l in bar_values]}"
            print(info_string)
            _ = axs[ci].bar(
                x - (number_agents - 1) / 2 * width + width * ai,
                bar_values,
                width,
                color=colors[ai],
                label=agent,
            )
        axs[ci].set_ylabel(criteria[criterion])
    fig.legend(
        axs[0].get_children(),
        labels=agents,
        loc="upper center",
        ncol=number_agents,
        title="Frameworks",
        borderaxespad=0.2,
    )
    plt.xticks(x, list(levels.values()), rotation=0)
    # plt.ylim(0, 1.0)
    plt.xlabel("Difficulty")
    plt.savefig(output_file, bbox_inches="tight")


def find_most_recent_log(directory: str) -> str:
    pattern = re.compile(r"math\.eval\.(\d{8}-\d{4})\.log")
    files = os.listdir(directory)
    log_files = []
    for file in files:
        match = pattern.match(file)
        if match:
            timestamp_str = match.group(1)
            timestamp = datetime.strptime(timestamp_str, "%Y%m%d-%H%M")
            log_files.append((directory + "/" + file, timestamp))
    if not log_files:
        raise ValueError("No log file found. Run the evaluation first.")
    log_files.sort(key=lambda x: x[1], reverse=True)
    latest_log, latest_timestamp = log_files[0]
    logger.info(f"Using log {latest_log} from {latest_timestamp}.")
    return latest_log


def main(
    log_file: str,
    model: str,
    ground_truth: str,
    plot_file: str,
    agents: list,
    criteria: dict,
    colors: list,
    math_benchmark: bool,
) -> None:
    res = extract_data_from_log(log_file=log_file, model=model)
    res, tasks = assess_data(results=res, ground_truth=ground_truth)
    for r in res:
        print(r)
    plot(
        data=res,
        output_file=plot_file,
        agents=agents,
        tasks=tasks,
        criteria=criteria,
        colors=colors,
        math_benchmark=math_benchmark,
    )


def analyze(log_file: str, ground_truth: str, model: str) -> None:
    with open(ground_truth, "r") as gtf:
        gtf_data_ = json.load(gtf)
        task_ids = {e["task"]: e["name"] for e in gtf_data_}
    res = extract_data_from_log(log_file=log_file, model=model)
    res, tasks = assess_data(results=res, ground_truth=ground_truth)
    for r in res:
        if r.agent != "CotTulipAgent":
            continue
        if not r.correctness:
            print(f"INCORRECT: {task_ids[r.task]} - {r.response} - {r.agent}")
        if r.agent != "BaseAgent":
            if r.function_precision < 1:
                print(
                    f"WRONG FUNCTIONS: {task_ids[r.task]} - {r.response} - {r.tools_called}"
                )
            if r.function_recall < 1:
                print(
                    f"MISSING FUNCTIONS: {task_ids[r.task]} - {r.response} - {r.tools_called}"
                )
        print("\n")


if __name__ == "__main__":

    MATH_benchmark = True

    with open("math_eval_settings.yaml", "rt") as mes:
        settings = yaml.safe_load(mes.read())
    log_folder = settings["log_folder"]
    log = (
        log_folder + "/" + settings["log_file"]
        if settings["log_file"]
        else find_most_recent_log(directory=log_folder)
    )
    with open(log_folder + "/history.json", "r") as f:
        history_data = json.load(f)
        log_name = log.split("/")[-1]
        model = history_data[log_name]["model"]
        agents = [
            a
            for a in history_data[log_name]["agents"]
            if history_data[log_name]["agents"][a]
        ]
        colors = [history_data[log_name]["colors"][a] for a in agents]

    criteria = {
            "costs": "Costs [$]",
            "function_recall": "Recall",
            "function_precision": "Precision",
            "correctness": "Correct",
        }
    if MATH_benchmark:
        criteria = {
            "costs": "Costs [$]",
            "correctness": "Correct",
        }
    main(
        log_file=log,
        model=model,
        ground_truth=settings["ground_truth"],
        plot_file="math.eval.png",
        agents=agents,
        criteria=criteria,
        colors=colors,
        math_benchmark=MATH_benchmark,
    )
    img_name = log_name[:-3] + "png"
    shutil.copy("math.eval.png", f"{log_folder}/{img_name}")<|MERGE_RESOLUTION|>--- conflicted
+++ resolved
@@ -276,7 +276,6 @@
     fig, axs = plt.subplots(len(criteria), sharex=True, sharey=False, figsize=(10, 5))
     for ci, criterion in enumerate(criteria):
         for ai, agent in enumerate(agents):
-<<<<<<< HEAD
             bar_values = [
                         [
                             float(getattr(d, criterion))
@@ -284,35 +283,13 @@
                             if d.agent == agent
                             and tasks[d.task].split(".")[-split_index] == level
                         ]
-=======
-            _ = axs[ci].bar(
-                x - (number_agents - 1) / 2 * width + width * ai,
-                [
-                    (
-                        interquartile_mean(
-                            [
-                                float(getattr(d, criterion))
-                                for d in data
-                                if d.agent == agent
-                                and tasks[d.task].split(".")[-2] == level
-                            ]
-                        )
-                        if criterion == "costs"
-                        else statistics.mean(
-                            [
-                                float(getattr(d, criterion))
-                                for d in data
-                                if d.agent == agent
-                                and tasks[d.task].split(".")[-2] == level
-                            ]
-                        )
-                    )
->>>>>>> 7f8c547b
                     for level in levels
                 ]
 
             info_string = f"{criterion}\t{agent}\t{[len(l) for l in bar_values]}\t"
-            bar_values = [statistics.mean(l) for l in bar_values]
+            # bar_values = [statistics.mean(l) for l in bar_values]
+            bar_values = [interquartile_mean(l) for l in bar_values]
+
             info_string += f"{[l for l in bar_values]}"
             print(info_string)
             _ = axs[ci].bar(
